{
  "name": "@wdio/qmate-service",
  "version": "1.1.5",
  "author": {
    "name": "Georgios Treska",
    "email": "georgios.treska@sap.com"
  },
  "types": "./@types/qmate-service/index.d.ts",
  "maintainers": [
    {
      "name": "Georgios Treska",
      "email": "georgios.treska@sap.com"
    },
    {
      "name": "Marvin Grüssinger",
      "email": "marvin.gruessinger@sap.com"
    },
    {
      "name": "Benjamin Warth",
      "email": "benjamin.warth@sap.com"
    }
  ],
  "scripts": {
    "lint": "eslint .",
    "lint:fix": "eslint . --fix",
    "generate-docs": "node reuse/helper/jsDocGen",
    "update-legacy-specs": "node reuse/helper/legacySupport/updateLegacySpecs"
  },
  "homepage": "https://github.tools.sap/sProcurement/wdio-qmate-service",
  "repository": {
    "type": "git",
    "url": "https://github.tools.sap/sProcurement/wdio-qmate-service.git"
  },
  "keywords": [
    "wdio",
    "webdriver.io",
    "ui5 testing",
    "non-ui5 testing",
    "qmate ui automation",
    "wdio-plugin",
    "wdio-service"
  ],
  "license": "ISC",
  "devDependencies": {
    "@wdio/cli": "^7.12.5",
<<<<<<< HEAD
    "@wdio/local-runner": "^7.12.5",
    "@wdio/mocha-framework": "^7.12.5",
    "@wdio/spec-reporter": "^7.10.1",
    "chromedriver": "^93.0.1",
=======
>>>>>>> 84ceb501
    "eslint": "^6.8.0",
    "eslint-plugin-wdio": "^6.0.12",
    "wdio-chromedriver-service": "^7.2.0"
  },
  "dependencies": {
    "@sap_oss/odata-library": "^0.10.1",
    "curl": "^0.1.4",
    "fs-extra": "^10.0.0",
    "jsdoc-to-markdown": "^5.0.3",
    "path": "^0.12.7",
    "yargs": "^17.1.1"
  }
}<|MERGE_RESOLUTION|>--- conflicted
+++ resolved
@@ -43,16 +43,8 @@
   "license": "ISC",
   "devDependencies": {
     "@wdio/cli": "^7.12.5",
-<<<<<<< HEAD
-    "@wdio/local-runner": "^7.12.5",
-    "@wdio/mocha-framework": "^7.12.5",
-    "@wdio/spec-reporter": "^7.10.1",
-    "chromedriver": "^93.0.1",
-=======
->>>>>>> 84ceb501
     "eslint": "^6.8.0",
-    "eslint-plugin-wdio": "^6.0.12",
-    "wdio-chromedriver-service": "^7.2.0"
+    "eslint-plugin-wdio": "^6.0.12"
   },
   "dependencies": {
     "@sap_oss/odata-library": "^0.10.1",
