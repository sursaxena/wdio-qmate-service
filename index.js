--- conflicted
+++ resolved
@@ -113,10 +113,6 @@
    * @param {Array.<Object>} capabilities list of capabilities details
    * @param {Array.<String>} specs List of spec file paths that ran
    */
-<<<<<<< HEAD
-  async beforeSuite(suite) {
-    console.log("\x1b[36m\x1b[1m", suite.fullTitle, "\x1b[0m");
-=======
   async after(result, capabilities, specs) {
     try {
       afterHook(result, capabilities, specs);
@@ -124,7 +120,6 @@
       console.error(`after hook failed: ${e}`);
     }
     console.log("----------------------------------------------\n");
->>>>>>> 85516488
   }
 
   /**
