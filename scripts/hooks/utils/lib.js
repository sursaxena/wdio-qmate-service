/* eslint-disable no-console */
/* eslint-disable no-unused-expressions */
var clientsidescripts = require("../../clientsideUI5scripts");

function isEmptyObjectOrUndefined(obj) {
  return !obj || (Object.keys(obj).length === 0 && obj.constructor === Object);
}

//TODO: Consider count stable later
var COUNT_STABLE = 1;
var LibScripts = function () {

  this.mockServerActionInBrowser = async function () {
    const aCustomParams = [];
    let browserFunction = null;
    let mockServerPath = null;
    if (typeof arguments[0] === "function") {
      browserFunction = arguments[0];
    } else {
      throw new Error("Make sure first parameter is a client function.");
    }
    if (arguments[1]) {
      try {
        mockServerPath = arguments[1];
      } catch (error) {
        throw new Error("No web element found.");
      }
    } else {
      throw new Error("Make sure first parameter is an element or a selector.");
    }
    if (arguments.length > 2) {
      for (var i = 2; i < arguments.length; i++) {
        if (arguments[i] !== null && arguments[i] !== undefined) {
          //console.log("Adding extra argument:" + arguments[i]);
          aCustomParams.push(arguments[i]);
        }
      }
    }
    if (browserFunction !== null && browserFunction !== undefined && mockServerPath) {
      var nConvFunction = function (browserFunction, mockServerPath, aCustomParams, callBack) {
        var mockserver = null;
        var userDefFunction = "userDefFunction = " + browserFunction;
        try {
          if (mockServerPath) {
            // eslint-disable-next-line no-undef
            mockserver = sap.ui.requireSync(mockServerPath);
          }
        } catch (ex) {
          throw new Error("Conversion to UI5 mockserver was unsuccesful:" + ex);
        }

        try {
          userDefFunction = eval(userDefFunction);
        } catch (e) {
          throw new Error("Eval failed:" + e);
        }
        if (aCustomParams && aCustomParams.length) {
          const args = [mockserver].concat(aCustomParams).concat([callBack]);
          return userDefFunction.apply(this, args);

          // Note: here is a difference between 'controlActionInBrowser' and 'mockServerActionInBrowser'
          // return userDefFunction(mockserver, aCustomParams.toString(), callBack);
        }
        return userDefFunction(mockserver, callBack);
      };
      return await browser.executeAsync(nConvFunction, browserFunction.toString(), mockServerPath, aCustomParams);
    } else {
      throw new Error("Invalid parameters.");
    }
  };

  this.controlActionInBrowser = async function () {
    const aCustomParams = [];
    let browserFunction = null;
    let webElem = null;
    if (typeof arguments[0] === "function") {
      browserFunction = arguments[0];
    } else {
      throw new Error("Make sure you provide a function to be executed in browser");
    }

    if (!arguments[1]) {
      throw new Error("Make sure you provide an element or a selector. Currently is undefined");
    }

    try {
      if (arguments[1].getAttribute) {
        try {
          webElem = arguments[1];
        } catch (error) {
          throw new Error("No web element found.");
        }
      } else if (arguments[1].elementProperties) {
        const returnAllDomElements = arguments[1].returnAllDomElements;
        webElem = await this.uiControlExecuteLocator(arguments[1], 0, 30000, undefined, returnAllDomElements);
      } else if (arguments[1].selector) {
        const index = arguments[1].index || 0;
        const timeout = arguments[1].timeout || 30000;
        const selector = arguments[1].selector;
        const returnAllDomElements = arguments[1].returnAllDomElements;
        webElem = await this.uiControlExecuteLocator(selector, index, timeout, undefined, returnAllDomElements);
      } else {
        throw new Error("Make sure you provide an element or a selector. Currently is undefined");
      }
    } catch (error) {
      throw error;
    }


    if (arguments.length > 2) {
      for (var i = 2; i < arguments.length; i++) {
        if (arguments[i]) {
          aCustomParams.push(arguments[i]);
        }
      }
    }
    if (browserFunction !== null && browserFunction !== undefined &&
        webElem !== null && webElem !== undefined) {
      var nConvFunction = function (browserFunction, webElem, aCustomParams, callBack) {
        var control = null;
        var userDefFunction = "userDefFunction = " + browserFunction;
        try {
          if (webElem) {
            // eslint-disable-next-line no-undef
            control = sap.ui.core.Element.registry.get(webElem.getAttribute("id"));
          }
        } catch (ex) {
          throw new Error("Conversion to UI5 control was unsuccesful:" + ex);
        }

        try {
          userDefFunction = eval(userDefFunction);
        } catch (e) {
          throw new Error("Eval failed:" + e);
        }
        if (aCustomParams && aCustomParams.length) {
          return userDefFunction(control, aCustomParams.toString(), callBack);
        }
        return userDefFunction(control, callBack);
      };
      return await browser.executeAsync(nConvFunction, browserFunction.toString(), webElem, aCustomParams);
    } else {
      throw new Error("Invalid parameters.");
    }
  };

  this.waitUI5ToStabilize = async function (ui5Selector) {
    if (!browser.config.waitForUI5Timeout) {
      browser.config.waitForUI5Timeout = 90000;
    }
    if (!browser.config.waitForUI5PollingInterval) {
      browser.config.waitForUI5PollingInterval = 10;
    }
    try {
      await browser.waitUntil(async () => {
        return (await browser.execute(clientsidescripts.loadUI5CoreAndAutowaiter)) === true;
      }, {
        timeout: browser.config.waitForUI5Timeout,
        timeoutMsg: "Timeout reached UI5 libraries did not load",
        interval: 10
      });

      var mScriptParams = {};
      mScriptParams.waitForUI5Timeout = browser.config.waitForUI5Timeout;
      mScriptParams.waitForUI5PollingInterval = browser.config.waitForUI5PollingInterval;
      await browser.waitUntil(async () => {
        return (await browser.execute(clientsidescripts.loadUI5Page, mScriptParams)) === true;
      }, {
        timeout: browser.config.waitForUI5Timeout,
        timeoutMsg: "Timeout reached UI5 page did not load",
        interval: 10
      });
    } catch (error) {
      // eslint-disable-next-line no-console
      //console.log(`waitUI5ToStabilize(ui5Selector): Function raised an exception and ignored... Selector: ${utilities.formatter.stringifyJSON(ui5Selector)} and error: ${error}`);
    }

  };

  this.stableDomElementCount = async function (ui5Selector, rootElement, countStable, elmLength, allTries) {
    if (countStable && countStable > 0 && allTries && allTries > 0) {
      let aElements = null;
      if (!isEmptyObjectOrUndefined(ui5Selector)) {
        if (ui5Selector && (ui5Selector.elementProperties || ui5Selector.ancestorProperties
            || ui5Selector.descendantProperties || ui5Selector.siblingProperties
            || ui5Selector.parentProperties || ui5Selector.childProperties
            || ui5Selector.prevSiblingProperties || ui5Selector.nextSiblingProperties)) {
          aElements = await browser.custom$$("ui5All", ui5Selector, rootElement);
        } else if (ui5Selector && ui5Selector.controlType) {
          aElements = await browser.custom$$("ui5Veri5", ui5Selector);
        }
      }
      if (!aElements || aElements.length === 0) return null;
      const displayedElements = [];
      for (let i = 0; i < aElements.length; i++) {
        const isDisplayedInPort = await aElements[i].isDisplayedInViewport();
        if (isDisplayedInPort) {
          displayedElements.push(aElements[i]);
        }
      }
      var newLength = elmLength;
      if (displayedElements.length === newLength) {
        countStable--;
      } else {
        newLength = displayedElements.length;
        countStable = COUNT_STABLE;
      }
      allTries--;
      // eslint-disable-next-line no-console
      //console.log("Countstable:" + countStable +" All tries" + allTries +" Stability check, found:" + displayedElements.length + " expected:" + newLength);
      return await this.stableDomElementCount(ui5Selector, rootElement, countStable, newLength, allTries);
    }
  };

  this.getDisplayedElements = async function (ui5Selector, rootElement, countStable, allTries, returnAllDomElements = false) {
    var aElements = null;
    try {
      if (!isEmptyObjectOrUndefined(ui5Selector)) {
        if (ui5Selector && (ui5Selector.elementProperties || ui5Selector.ancestorProperties
            || ui5Selector.descendantProperties || ui5Selector.siblingProperties
            || ui5Selector.parentProperties || ui5Selector.childProperties
            || ui5Selector.prevSiblingProperties || ui5Selector.nextSiblingProperties)) {
          if (!ui5Selector.elementProperties || isEmptyObjectOrUndefined(ui5Selector.elementProperties)) {
            console.error(`The selector your provided ${ui5Selector ? JSON.stringify(ui5Selector) : ui5Selector} does not contain elementProperties, please provide a valid selector with elementProperties`);
          }
          aElements = await browser.custom$$("ui5All", ui5Selector, rootElement);
        } else if (ui5Selector && ui5Selector.controlType){
          aElements = await browser.custom$$("ui5Veri5", ui5Selector);
        } else {
          return null;
        }
      }
      if (aElements && Array.isArray(aElements) && aElements.length > 0) {
        var displayedElements = [];
        for (let i = 0; i < aElements.length; i++) {
          if (returnAllDomElements) {
            displayedElements.push(aElements[i]);
          } else {
            const isDisplayed = await aElements[i].isDisplayed();
            if (isDisplayed) {
              displayedElements.push(aElements[i]);
            }
          }
        }

        if (displayedElements && Array.isArray(displayedElements) && displayedElements.length > 0) {
          await this.stableDomElementCount(ui5Selector, rootElement, countStable, displayedElements.length, allTries);
          return displayedElements;
        }
      }
    } catch (error) {
      // If the element is not there yet will throw an error that node was not present,
      // javascript error: no node html elements found
      // In such cases we have to wait untill it appears until timeout is reached
      // Later we have to investigate on appropriate messaging
      // console.log(`getDisplayedElements(): Function raised exception and is ignored... Selector: ${ui5Selector} and error: ${error}`);
      return null;
    }
    return null;
  };

  this.uiControlExecuteLocator = async function (ui5Selector, index, timeout, rootElement, returnAllDomElements = false) {
    var elems = null;
    var that = this;
    const countStable = COUNT_STABLE;
    const allTries = browser.config.stableCountTries || 1;
    const finalTimeout = timeout || browser.config.waitforTimeout;

    if (browser.config.useWaitUI5ToStabilize !== false) {
      /*
      * If not used it will not wait for the page to be stabilized before next action
      */
      console.log("Waiting page to stabilize");
      await this.waitUI5ToStabilize(ui5Selector);
      console.log("Page stabilized, continue...");
    }

    // Note: it is possible to use () => {} - arrow function to keep scope:
    // https://developer.mozilla.org/en-US/docs/Web/JavaScript/Reference/Functions/Arrow_functions
    await browser.waitUntil(async () => {
      elems = await that.getDisplayedElements(ui5Selector, rootElement, countStable, allTries, returnAllDomElements);
      return elems && Array.isArray(elems) && elems.length > 0;

    }, {
      timeout: finalTimeout,
<<<<<<< HEAD
      timeoutMsg: `uiControlExecuteLocator(): No visible elements found with selector: ${JSON.stringify(ui5Selector)}`,
      interval: 400
=======
      timeoutMsg: `uiControlExecuteLocator(): No visible elements found with selector: ${utilities.formatter.stringifyJSON(ui5Selector)}`,
      interval: 50
>>>>>>> 9c4efb91
    });
    if (elems && Array.isArray(elems) && elems.length > 0 &&
        index !== null && index !== undefined && index < elems.length) {
      return elems[index];
    }
    return elems;
  };

  this.loadMockData = async function (responsePath, isText) {
    return await browser.executeAsync(clientsidescripts.loadMockData, {
      responsePath: responsePath,
      isText: isText
    });
  };
};

module.exports = new LibScripts();<|MERGE_RESOLUTION|>--- conflicted
+++ resolved
@@ -283,13 +283,8 @@
 
     }, {
       timeout: finalTimeout,
-<<<<<<< HEAD
-      timeoutMsg: `uiControlExecuteLocator(): No visible elements found with selector: ${JSON.stringify(ui5Selector)}`,
-      interval: 400
-=======
       timeoutMsg: `uiControlExecuteLocator(): No visible elements found with selector: ${utilities.formatter.stringifyJSON(ui5Selector)}`,
       interval: 50
->>>>>>> 9c4efb91
     });
     if (elems && Array.isArray(elems) && elems.length > 0 &&
         index !== null && index !== undefined && index < elems.length) {
