/**
 * @class console
 * @memberof utilities
 */
<<<<<<< HEAD
const Console = function () {};
=======
const Console = function () {

  /**
   * @function log
   * @memberOf utilities.console
   * @description Logs a message to the console in the given color.
   * @param {String} message - The message to log.
   * @param {String} [textColor] - The color of the text: "black, white", "red", "yellow", "green", "blue", "cyan", "magenta".
   * @param {String} [backgroundColor] - The color of the background: "black, white", "red", "yellow", "green", "blue", "cyan", "magenta".
   * @param {String} [brightness] - Adjusts the brightness of the color: "bright", "dim". Leave empty for default.
   * @example utilities.console.log("The document has been saved.", "green");
   */
  this.log = function (message, textColor, backgroundColor, brightness) {
    let colorValue = "";

    if (textColor) {
      colorValue = getColorValue(textColor);
    }
    if (backgroundColor) {
      const backgroundColorValue = getBackgroundColorValue(backgroundColor);
      colorValue = colorValue + backgroundColorValue;
    }
    if (brightness) {
      const brightnessValue = getBrightnessValue(brightness);
      colorValue = colorValue + brightnessValue;
    }

    console.log(colorValue, message + "\x1b[0m");
  };

  /**
   * @function error
   * @memberOf utilities.console
   * @description Logs a error message to the console in red.
   * @param {String} message - The message to log.
   * @example utilities.console.error("Error: Please investigate.");
   */
  this.error = function (message) {
    const colorValue = getColorValue("red");
    console.error(colorValue, message + "\x1b[0m");
  };

  /**
   * @function warn
   * @memberOf utilities.console
   * @description Logs a warning message to the console in yellow.
   * @param {String} message - The message to log.
   * @example utilities.console.warn("Optional step not executed.");
   */
  this.warn = function (message) {
    const colorValue = getColorValue("yellow");
    console.warn(colorValue, message + "\x1b[0m");
  };

  /**
   * @function success
   * @memberOf utilities.console
   * @description Logs a success message to the console in green.
   * @param {String} message - The message to log.
   * @example utilities.console.success("The document has been saved.");
   */
  this.success = function (message) {
    const colorValue = getColorValue("green");
    console.log(colorValue, message + "\x1b[0m");
  };

  /**
   * @function info
   * @memberOf utilities.console
   * @description Logs a info message to the console in cyan.
   * @param {String} message - The message to log.
   * @example utilities.console.success("The document has been saved.");
   */
  this.info = function (message) {
    const colorValue = getColorValue("cyan");
    console.log(colorValue, message + "\x1b[0m");
  };

  const colors = [{
      key: "black",
      value: "\x1b[30m",
      valueBg: "\x1b[40m",
    },
    {
      key: "white",
      value: "\x1b[37m",
      valueBg: "\x1b[47m",
    },
    {
      key: "red",
      value: "\x1b[31m",
      valueBg: "\x1b[41m",
    },
    {
      key: "green",
      value: "\x1b[32m",
      valueBg: "\x1b[42m",
    },
    {
      key: "yellow",
      value: "\x1b[33m",
      valueBg: "\x1b[30m\x1b[43m",
    },
    {
      key: "blue",
      value: "\x1b[34m",
      valueBg: "\x1b[44m",
    },
    {
      key: "magenta",
      value: "\x1b[35m",
      valueBg: "\x1b[45m",
    },
    {
      key: "cyan",
      value: "\x1b[36m",
      valueBg: "\x1b[30m\x1b[46m",
    }
  ];

  function getColorValue(key) {
    const object = colors.filter(obj => {
      return obj.key === key;
    })[0];

    if (object.length !== 0) {
      return object.value;
    } else {
      return "";
    }
  }

  function getBackgroundColorValue(key) {
    const object = colors.filter(obj => {
      return obj.key === key;
    })[0];

    if (object.length !== 0) {
      return object.valueBg;
    } else {
      return "";
    }
  }

  function getBrightnessValue(key) {
    let value = "";

    switch (key) {
      case "bright":
        value = "\x1b[1m";
        break;
      case "dim":
        value = "\x1b[2m";
        break;
      default:
        value = "";
        break;
    }

    return value;
  }

};
>>>>>>> ab59d1d7
module.exports = new Console();<|MERGE_RESOLUTION|>--- conflicted
+++ resolved
@@ -2,9 +2,6 @@
  * @class console
  * @memberof utilities
  */
-<<<<<<< HEAD
-const Console = function () {};
-=======
 const Console = function () {
 
   /**
@@ -84,45 +81,45 @@
   };
 
   const colors = [{
-      key: "black",
-      value: "\x1b[30m",
-      valueBg: "\x1b[40m",
-    },
-    {
-      key: "white",
-      value: "\x1b[37m",
-      valueBg: "\x1b[47m",
-    },
-    {
-      key: "red",
-      value: "\x1b[31m",
-      valueBg: "\x1b[41m",
-    },
-    {
-      key: "green",
-      value: "\x1b[32m",
-      valueBg: "\x1b[42m",
-    },
-    {
-      key: "yellow",
-      value: "\x1b[33m",
-      valueBg: "\x1b[30m\x1b[43m",
-    },
-    {
-      key: "blue",
-      value: "\x1b[34m",
-      valueBg: "\x1b[44m",
-    },
-    {
-      key: "magenta",
-      value: "\x1b[35m",
-      valueBg: "\x1b[45m",
-    },
-    {
-      key: "cyan",
-      value: "\x1b[36m",
-      valueBg: "\x1b[30m\x1b[46m",
-    }
+    key: "black",
+    value: "\x1b[30m",
+    valueBg: "\x1b[40m",
+  },
+  {
+    key: "white",
+    value: "\x1b[37m",
+    valueBg: "\x1b[47m",
+  },
+  {
+    key: "red",
+    value: "\x1b[31m",
+    valueBg: "\x1b[41m",
+  },
+  {
+    key: "green",
+    value: "\x1b[32m",
+    valueBg: "\x1b[42m",
+  },
+  {
+    key: "yellow",
+    value: "\x1b[33m",
+    valueBg: "\x1b[30m\x1b[43m",
+  },
+  {
+    key: "blue",
+    value: "\x1b[34m",
+    valueBg: "\x1b[44m",
+  },
+  {
+    key: "magenta",
+    value: "\x1b[35m",
+    valueBg: "\x1b[45m",
+  },
+  {
+    key: "cyan",
+    value: "\x1b[36m",
+    valueBg: "\x1b[30m\x1b[46m",
+  }
   ];
 
   function getColorValue(key) {
@@ -168,5 +165,4 @@
   }
 
 };
->>>>>>> ab59d1d7
 module.exports = new Console();