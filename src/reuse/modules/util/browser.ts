--- conflicted
+++ resolved
@@ -21,11 +21,7 @@
    * @memberOf util.browser
    * @description Sets or overwrites the baseUrl in the configuration file.
    * @param {String} baseUrl: base URL to set
-<<<<<<< HEAD
    * @example await util.browser.setBaseUrl("https://www.sap.com");
-=======
-   * @example util.browser.setBaseUrl("https://super-sensitive.domain.name/ui");
->>>>>>> 33a2e51e
    */
   setBaseUrl(baseUrl: string): void {
     browser.config.baseUrl = baseUrl;
