const path = require("path");
const merge = require("deepmerge");
<<<<<<< HEAD
const qmateConfiguration = require("../../../helper/configurations/chrome.headless.conf");
exports.config = merge(qmateConfiguration.config, {
=======
const qmateConfig = require("../../../helper/configurations/chrome.conf.js");
exports.config = merge(qmateConfig.config, {
>>>>>>> d534b91f
  maxInstances: 6,
  bail: 1,
  baseUrl: "http://localhost:34005/",

  specs: [
    path.resolve(__dirname, "clear.spec.js"),
    path.resolve(__dirname, "clearAndFill.spec.js"),
    path.resolve(__dirname, "clearAndRetry.spec.js"),
    path.resolve(__dirname, "clearAndFillAndRetry.spec.js"),
    path.resolve(__dirname, "click.spec.js"),
    path.resolve(__dirname, "clickAndRetry.spec.js"),
    path.resolve(__dirname, "doubleClick.spec.js"),
    path.resolve(__dirname, "fill.spec.js"),
    path.resolve(__dirname, "fillAndRetry.spec.js"),
    path.resolve(__dirname, "charts.spec.js"),
    path.resolve(__dirname, "checkAttributeAndValue.spec.js"),
<<<<<<< HEAD
    path.resolve(__dirname, "scrollToElement.spec.js")
=======
    path.resolve(__dirname, "rightClick.spec.js")
>>>>>>> d534b91f
  ],
  exclude: [],

  services: [
    ["chromedriver", {
      port: 4444
    }],
    ["static-server", {
      port: 34005,
      folders: [{
        mount: "/waitForElements.html",
        path: path.resolve(__dirname, "../../../helper/website/waitForElements.html")
      },
      {
        mount: "/buttons.html",
        path: path.resolve(__dirname, "../../../helper/website/buttons.html")
      },
      {
        mount: "/checkBox.html",
        path: path.resolve(__dirname, "../../../helper/website/checkBox.html")
      },
      {
        mount: "/dropdown.html",
        path: path.resolve(__dirname, "../../../helper/website/dropdown.html")
      },
      {
        mount: "/forms.html",
        path: path.resolve(__dirname, "../../../helper/website/forms.html")
      },
      {
        mount: "/scrollPage.html",
        path: path.resolve(__dirname, "../../../helper/website/scrollPage.html")
      },
      {
        mount: "/tables.html",
        path: path.resolve(__dirname, "../../../helper/website/tables.html")
      }
      ]
    }]
  ],

  reporters: ["spec"],
});<|MERGE_RESOLUTION|>--- conflicted
+++ resolved
@@ -1,12 +1,7 @@
 const path = require("path");
 const merge = require("deepmerge");
-<<<<<<< HEAD
 const qmateConfiguration = require("../../../helper/configurations/chrome.headless.conf");
 exports.config = merge(qmateConfiguration.config, {
-=======
-const qmateConfig = require("../../../helper/configurations/chrome.conf.js");
-exports.config = merge(qmateConfig.config, {
->>>>>>> d534b91f
   maxInstances: 6,
   bail: 1,
   baseUrl: "http://localhost:34005/",
@@ -21,13 +16,10 @@
     path.resolve(__dirname, "doubleClick.spec.js"),
     path.resolve(__dirname, "fill.spec.js"),
     path.resolve(__dirname, "fillAndRetry.spec.js"),
-    path.resolve(__dirname, "charts.spec.js"),
+    path.resolve(__dirname, "moveCursorAndClick.spec.js"),
     path.resolve(__dirname, "checkAttributeAndValue.spec.js"),
-<<<<<<< HEAD
-    path.resolve(__dirname, "scrollToElement.spec.js")
-=======
+    path.resolve(__dirname, "scrollToElement.spec.js"),
     path.resolve(__dirname, "rightClick.spec.js")
->>>>>>> d534b91f
   ],
   exclude: [],
 
